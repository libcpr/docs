--- conflicted
+++ resolved
@@ -1214,7 +1214,6 @@
 ```
 {% endraw %}
 
-<<<<<<< HEAD
 ### Multiperform
 
 It is also possible to intercept `cpr::InterceptorMulti` calls.
@@ -1268,9 +1267,6 @@
 */
 ```
 {% endraw %}
-
-=======
->>>>>>> 338a583b
 ## Multi-Perform
 
 `cpr::MultiPerform` allows one to efficiently perform multiple requestst in a non-blocking fashion. To perform such a multi-perform, one must first create a `cpr::MultiPerform` object and add the desired session objects as shared pointers using the `AddSession` member function of `cpr::MultiPerform`:
@@ -1333,9 +1329,6 @@
 // The number of parameter tuples specifies the number of sessions which will be internally created
 std::vector<Response> responses = MultiGet(std::tuple<Url, Timeout>{Url{"https://www.httpbin.org/get"}, Timeout{1000}}, std::tuple<Url>{Url{"https://www.httpbin.org/get"}});
 ```
-<<<<<<< HEAD
-{% endraw %}
-=======
 {% endraw %}
 
 ## Manual domain name resolution (Resolve)
@@ -1352,5 +1345,4 @@
 ```
 {% endraw %}
 
-It is also possible to use the ```setResolve``` and ```setResolves``` methods, however, it should be noted that each invocation clears any previous values set before. In other words, do not use multiple consecutive calls to ```setResolve``` to set multiple manual resolutions, instead create a vector of ```cpr::Resolve```-s and pass them to ```setResolves```.
->>>>>>> 338a583b
+It is also possible to use the ```setResolve``` and ```setResolves``` methods, however, it should be noted that each invocation clears any previous values set before. In other words, do not use multiple consecutive calls to ```setResolve``` to set multiple manual resolutions, instead create a vector of ```cpr::Resolve```-s and pass them to ```setResolves```.